--- conflicted
+++ resolved
@@ -31,12 +31,8 @@
   ],
   "dependencies": {
     "async": "^1.5.0",
-<<<<<<< HEAD
     "bit-twiddle": "^1.0.2",
-=======
-    "brfs": "^1.4.1",
     "browserify-versionify": "^1.0.6",
->>>>>>> e877f749
     "earcut": "^2.0.7",
     "eventemitter3": "^1.1.1",
     "object-assign": "^4.0.1",
@@ -74,12 +70,8 @@
   },
   "browserify": {
     "transform": [
-<<<<<<< HEAD
-      "glslify"
-=======
-      "browserify-versionify",
-      "brfs"
->>>>>>> e877f749
+      "glslify",
+      "browserify-versionify"
     ]
   }
 }