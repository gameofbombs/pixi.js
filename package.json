--- conflicted
+++ resolved
@@ -28,18 +28,11 @@
     "resource-loader": "^1.4.0"
   },
   "devDependencies": {
-<<<<<<< HEAD
     "browserify": "^9.0.8",
     "chai": "^1.10.0",
     "del": "^1.1.1",
     "gulp": "^3.8.11",
     "gulp-cached": "^1.0.4",
-=======
-    "browserify": "^9.0.3",
-    "del": "^1.1.0",
-    "gulp": "^3.8.10",
-    "gulp-cached": "^1.0.1",
->>>>>>> 7c219e43
     "gulp-concat": "^2.5.2",
     "gulp-debug": "^2.0.1",
     "gulp-jshint": "^1.10.0",
