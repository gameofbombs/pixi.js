<<<<<<< HEAD
var core = require('../../core'),
    blurFactor = 1 / 7000;
var fs = require('fs');
=======
var core = require('../../core');
>>>>>>> cf448f56

/**
 * The BlurXFilter applies a horizontal Gaussian blur to an object.
 *
 * @class
 * @extends AbstractFilter
 * @memberof PIXI.filters
 */
function BlurXFilter()
{
    core.AbstractFilter.call(this,
        // vertex shader
        require('fs').readFileSync(__dirname + '/blurX.vert', 'utf8'),
        // fragment shader
<<<<<<< HEAD
        fs.readFileSync(__dirname + '/blurX.frag', 'utf8'),
=======
        require('fs').readFileSync(__dirname + '/blur.frag', 'utf8'),
>>>>>>> cf448f56
        // set the uniforms
        {
            strength: { type: '1f', value: 1 }
        }
    );

    this._passes = 1;
    this.stength = 8;
}

BlurXFilter.prototype = Object.create(core.AbstractFilter.prototype);
BlurXFilter.prototype.constructor = BlurXFilter;
module.exports = BlurXFilter;

BlurXFilter.prototype.applyFilter = function (renderer, input, output, clear)
{
    var shader = this.getShader(renderer);

    if(this._passes === 1)
    {
        renderer.filterManager.applyFilter(shader, input, output, clear);
    }
    else
    {
        var renderTarget = renderer.filterManager.getRenderTarget(true);
        var flip = input;
        var flop = renderTarget;

        for(var i = 0; i < this._passes-1; i++)
        {
            renderer.filterManager.applyFilter(shader, flip, flop, clear);

           var temp = flop;
           flop = flip;
           flip = temp;
        }

        renderer.filterManager.applyFilter(shader, flip, output, clear);

        renderer.filterManager.returnRenderTarget(renderTarget);
    }
};


Object.defineProperties(BlurXFilter.prototype, {
    /**
     * Sets the strength of both the blur.
     *
     * @member {number}
     * @memberof BlurXFilter#
     * @default 2
     */
    blur: {
        get: function ()
        {
            return  this.strength;
        },
        set: function (value)
        {
            this.padding = value;
            this.strength = value;
            this.uniforms.strength.value = value / 8 / this._passes;
        }
    },

    /**
     * Sets the number of passes for blur. More passes means higher quaility bluring.
     *
     * @member {number}
     * @memberof BlurXFilter#
     * @default 1
     */
    passes: {
        get: function ()
        {
            return  this._passes;
        },
        set: function (value)
        {
            this._passes = value;
            this.uniforms.strength.value = this.strength / 8 / this._passes;
        }
    }
});<|MERGE_RESOLUTION|>--- conflicted
+++ resolved
@@ -1,10 +1,5 @@
-<<<<<<< HEAD
-var core = require('../../core'),
-    blurFactor = 1 / 7000;
+var core = require('../../core');
 var fs = require('fs');
-=======
-var core = require('../../core');
->>>>>>> cf448f56
 
 /**
  * The BlurXFilter applies a horizontal Gaussian blur to an object.
@@ -17,13 +12,9 @@
 {
     core.AbstractFilter.call(this,
         // vertex shader
-        require('fs').readFileSync(__dirname + '/blurX.vert', 'utf8'),
+        fs.readFileSync(__dirname + '/blurX.vert', 'utf8'),
         // fragment shader
-<<<<<<< HEAD
-        fs.readFileSync(__dirname + '/blurX.frag', 'utf8'),
-=======
-        require('fs').readFileSync(__dirname + '/blur.frag', 'utf8'),
->>>>>>> cf448f56
+        fs.readFileSync(__dirname + '/blur.frag', 'utf8'),
         // set the uniforms
         {
             strength: { type: '1f', value: 1 }
