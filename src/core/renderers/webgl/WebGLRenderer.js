var SystemRenderer = require('../SystemRenderer'),
    MaskManager = require('./managers/MaskManager'),
    StencilManager = require('./managers/StencilManager'),
    FilterManager = require('./managers/FilterManager'),
    RenderTarget = require('./utils/RenderTarget'),
    ObjectRenderer = require('./utils/ObjectRenderer'),
    TextureManager = require('./TextureManager'),
    TextureGarbageCollector = require('./TextureGarbageCollector'),
    WebGLState = require('./WebGLState'),
    createContext = require('pixi-gl-core').createContext,
    mapWebGLDrawModesToPixi = require('./utils/mapWebGLDrawModesToPixi'),
    utils = require('../../utils'),
    glCore = require('pixi-gl-core'),
    CONST = require('../../const');

var CONTEXT_UID = 0;

/**
 * The WebGLRenderer draws the scene and all its content onto a webGL enabled canvas. This renderer
 * should be used for browsers that support webGL. This Render works by automatically managing webGLBatchs.
 * So no need for Sprite Batches or Sprite Clouds.
 * Don't forget to add the view to your DOM or you will not see anything :)
 *
 * @class
 * @memberof PIXI
 * @extends PIXI.SystemRenderer
 * @param [width=0] {number} the width of the canvas view
 * @param [height=0] {number} the height of the canvas view
 * @param [options] {object} The optional renderer parameters
 * @param [options.view] {HTMLCanvasElement} the canvas to use as a view, optional
 * @param [options.transparent=false] {boolean} If the render view is transparent, default false
 * @param [options.autoResize=false] {boolean} If the render view is automatically resized, default false
 * @param [options.antialias=false] {boolean} sets antialias. If not available natively then FXAA antialiasing is used
 * @param [options.forceFXAA=false] {boolean} forces FXAA antialiasing to be used over native. FXAA is faster, but may not always look as great
 * @param [options.resolution=1] {number} the resolution of the renderer retina would be 2
 * @param [options.clearBeforeRender=true] {boolean} This sets if the CanvasRenderer will clear the canvas or
 *      not before the new render pass. If you wish to set this to false, you *must* set preserveDrawingBuffer to `true`.
 * @param [options.preserveDrawingBuffer=false] {boolean} enables drawing buffer preservation, enable this if
 *      you need to call toDataUrl on the webgl context.
 * @param [options.roundPixels=false] {boolean} If true Pixi will Math.floor() x/y values when rendering, stopping pixel interpolation.
 */
function WebGLRenderer(width, height, options)
{
    options = options || {};

    SystemRenderer.call(this, 'WebGL', width, height, options);
    /**
     * The type of this renderer as a standardised const
     *
     * @member {number}//
     *
     */
    this.type = CONST.RENDERER_TYPE.WEBGL;

    this.handleContextLost = this.handleContextLost.bind(this);
    this.handleContextRestored = this.handleContextRestored.bind(this);

    this.view.addEventListener('webglcontextlost', this.handleContextLost, false);
    this.view.addEventListener('webglcontextrestored', this.handleContextRestored, false);

    /**
     * The options passed in to create a new webgl context.
     *
     * @member {object}
     * @private
     */
    this._contextOptions = {
        alpha: this.transparent,
        antialias: options.antialias,
        premultipliedAlpha: this.transparent && this.transparent !== 'notMultiplied',
        stencil: true,
        preserveDrawingBuffer: options.preserveDrawingBuffer
    };

    this._backgroundColorRgba[3] = this.transparent ? 0 : 1;

    /**
     * Manages the masks using the stencil buffer.
     *
     * @member {PIXI.MaskManager}
     */
    this.maskManager = new MaskManager(this);

    /**
     * Manages the stencil buffer.
     *
     * @member {PIXI.StencilManager}
     */
    this.stencilManager = new StencilManager(this);

    /**
     * An empty renderer.
     *
     * @member {PIXI.ObjectRenderer}
     */
    this.emptyRenderer = new ObjectRenderer(this);

    /**
     * The currently active ObjectRenderer.
     *
     * @member {PIXI.ObjectRenderer}
     */
    this.currentRenderer = this.emptyRenderer;

    this.initPlugins();

    /**
     * The current WebGL rendering context, it is created here
     *
     * @member {WebGLRenderingContext}
     */
    // initialize the context so it is ready for the managers.
    this.gl = options.context || createContext(this.view, this._contextOptions);

    this.CONTEXT_UID = CONTEXT_UID++;

    /**
     * The currently active ObjectRenderer.
     *
     * @member {PIXI.WebGLState}
     */
    this.state = new WebGLState(this.gl);

    this.renderingToScreen = true;



    this._initContext();

    /**
     * Manages the filters.
     *
     * @member {PIXI.FilterManager}
     */
    this.filterManager = new FilterManager(this);
    // map some webGL blend and drawmodes..
    this.drawModes = mapWebGLDrawModesToPixi(this.gl);


    /**
     * Holds the current shader
     *
     * @member {PIXI.Shader}
     */
    this._activeShader = null;

    /**
     * Holds the current render target
     *
     * @member {PIXI.RenderTarget}
     */
    this._activeRenderTarget = null;
    this._activeTextureLocation = 999;
    this._activeTexture = null;

    this.setBlendMode(0);
}

// constructor
WebGLRenderer.prototype = Object.create(SystemRenderer.prototype);
WebGLRenderer.prototype.constructor = WebGLRenderer;
module.exports = WebGLRenderer;
utils.pluginTarget.mixin(WebGLRenderer);

/**
 * Creates the WebGL context
 *
 * @private
 */
WebGLRenderer.prototype._initContext = function ()
{
    var gl = this.gl;

    // create a texture manager...
    this.textureManager = new TextureManager(this);
    this.textureGC = new TextureGarbageCollector(this);

    this.state.resetToDefault();

    this.rootRenderTarget = new RenderTarget(gl, this.width, this.height, null, this.resolution, true);
    this.rootRenderTarget.clearColor = this._backgroundColorRgba;

    this.bindRenderTarget(this.rootRenderTarget);

    this.emit('context', gl);

    // setup the width/height properties and gl viewport
    this.resize(this.width, this.height);
};

/**
 * Renders the object to its webGL view
 *
 * @param object {PIXI.DisplayObject} the object to be rendered
 * @param renderTexture {PIXI.renderTexture}
 * @param clear {Boolean}
 * @param transform {PIXI.Transform}
 * @param skipUpdateTransform {Boolean}
 */
WebGLRenderer.prototype.render = function (displayObject, renderTexture, clear, transform, skipUpdateTransform)
{


    // can be handy to know!
    this.renderingToScreen = !renderTexture;

    this.emit('prerender');


    // no point rendering if our context has been blown up!
    if (!this.gl || this.gl.isContextLost())
    {
        return;
    }

    this._lastObjectRendered = displayObject;

    if(!skipUpdateTransform)
    {
        utils.resetUpdateOrder();
        // update the scene graph
        var cacheParent = displayObject.parent;
        displayObject.parent = this._tempDisplayObjectParent;
        displayObject.updateTransform();
        displayObject.parent = cacheParent;
        // displayObject.hitArea = //TODO add a temp hit area
    }

    this.bindRenderTexture(renderTexture, transform);

    this.currentRenderer.start();

    if(clear !== undefined ? clear : this.clearBeforeRender)
    {
        this._activeRenderTarget.clear();
    }

<<<<<<< HEAD

    utils.resetDisplayOrder();
=======
>>>>>>> 28fada5f
    displayObject.renderWebGL(this);

    // apply transform..
    this.currentRenderer.flush();

    //this.setObjectRenderer(this.emptyRenderer);

    this.textureGC.update();
    this.emit('postrender');
};

/**
 * Changes the current renderer to the one given in parameter
 *
 * @param objectRenderer {PIXI.ObjectRenderer} The object renderer to use.
 */
WebGLRenderer.prototype.setObjectRenderer = function (objectRenderer)
{
    if (this.currentRenderer === objectRenderer)
    {
        return;
    }

    this.currentRenderer.stop();
    this.currentRenderer = objectRenderer;
    this.currentRenderer.start();
};

/**
 * This shoudl be called if you wish to do some custom rendering
 * It will basically render anything that may be batched up such as sprites
 *
 */
WebGLRenderer.prototype.flush = function ()
{
    this.setObjectRenderer(this.emptyRenderer);
};

/**
 * Resizes the webGL view to the specified width and height.
 *
 * @param width {number} the new width of the webGL view
 * @param height {number} the new height of the webGL view
 */
WebGLRenderer.prototype.resize = function (width, height)
{
    //  if(width * this.resolution === this.width && height * this.resolution === this.height)return;

    SystemRenderer.prototype.resize.call(this, width, height);

    this.rootRenderTarget.resize(width, height);

    if(this._activeRenderTarget === this.rootRenderTarget)
    {
        this.rootRenderTarget.activate();

        if(this._activeShader)
        {
            this._activeShader.uniforms.projectionMatrix = this.rootRenderTarget.projectionMatrix.toArray(true);
        }
    }
};

/**
 * Resizes the webGL view to the specified width and height.
 *
 * @param blendMode {number} the desired blend mode
 */
WebGLRenderer.prototype.setBlendMode = function (blendMode)
{
    this.state.setBlendMode(blendMode);
};

/**
 * Erases the active render target and fills the drawing area with a colour
 *
 * @param clearColor {number} The colour
 */
WebGLRenderer.prototype.clear = function (clearColor)
{
    this._activeRenderTarget.clear(clearColor);
};

/**
 * Sets the transform of the active render target to the given matrix
 *
 * @param matrix {PIXI.Matrix} The transformation matrix
 */
WebGLRenderer.prototype.setTransform = function (matrix)
{
    this._activeRenderTarget.transform = matrix;
};


/**
 * Binds a render texture for rendering
 *
 * @param renderTexture {PIXI.RenderTexture} The render texture to render
 * @param transform     {PIXI.Transform}     The transform to be applied to the render texture
 */
WebGLRenderer.prototype.bindRenderTexture = function (renderTexture, transform)
{
    var renderTarget;
    if(renderTexture)
    {
        var baseTexture = renderTexture.baseTexture;
        var gl = this.gl;

        if(!baseTexture._glRenderTargets[this.CONTEXT_UID])
        {

            this.textureManager.updateTexture(baseTexture);
            gl.bindTexture(gl.TEXTURE_2D, null);
        }
        else
        {
            // the texture needs to be unbound if its being rendererd too..
            this._activeTextureLocation = baseTexture._id;
            gl.activeTexture(gl.TEXTURE0 + baseTexture._id);
            gl.bindTexture(gl.TEXTURE_2D, null);
        }


        renderTarget =  baseTexture._glRenderTargets[this.CONTEXT_UID];
        renderTarget.setFrame(renderTexture.frame);
    }
    else
    {
        renderTarget = this.rootRenderTarget;
    }

    renderTarget.transform = transform;
    this.bindRenderTarget(renderTarget);

    return this;
};

/**
 * Binds projection uniform
 *
 * @param worldProjection {PIXI.ComputedTransform2d} Calculated projection
 */
WebGLRenderer.prototype.bindProjection = function(worldProjection) {
    var aRT = this._activeRenderTarget;
    var aS = this._activeShader;
    if (aRT && aRT.checkWorldProjection(worldProjection)) {
        aRT.setWorldProjection(worldProjection);
        if (aS) {
            aS.uniforms.projectionMatrix = aRT.projectionMatrix.toArray(true);
        }
        return true;
    }
    return false;
};

/**
 * Changes the current render target to the one given in parameter
 *
 * @param renderTarget {PIXI.RenderTarget} the new render target
 */
WebGLRenderer.prototype.bindRenderTarget = function (renderTarget)
{
    if(renderTarget !== this._activeRenderTarget)
    {
        this._activeRenderTarget = renderTarget;
        renderTarget.activate();

        if(this._activeShader)
        {
            this._activeShader.uniforms.projectionMatrix = renderTarget.projectionMatrix.toArray(true);
        }


        this.stencilManager.setMaskStack( renderTarget.stencilMaskStack );
    }

    return this;
};

/**
 * Changes the current shader to the one given in parameter
 *
 * @param shader {PIXI.Shader} the new shader
 */
WebGLRenderer.prototype.bindShader = function (shader)
{
    //TODO cache
    if(this._activeShader !== shader)
    {
        this._activeShader = shader;
        shader.bind();

        // automatically set the projection matrix
        shader.uniforms.projectionMatrix = this._activeRenderTarget.projectionMatrix.toArray(true);
    }

    return this;
};

/**
 * Binds the texture ... @mat
 *
 * @param texture {PIXI.Texture} the new texture
 * @param location {number} the texture location
 */
WebGLRenderer.prototype.bindTexture = function (texture, location)
{
    texture = texture.baseTexture || texture;

    var gl = this.gl;

    //TODO test perf of cache?
    location = location || 0;

    if(this._activeTextureLocation !== location)//
    {
        this._activeTextureLocation = location;
        gl.activeTexture(gl.TEXTURE0 + location );
    }

    //TODO - can we cache this texture too?
    this._activeTexture = texture;

    if (!texture._glTextures[this.CONTEXT_UID])
    {
        // this will also bind the texture..
        this.textureManager.updateTexture(texture);
    }
    else
    {
        texture.touched = this.textureGC.count;
        // bind the current texture
        texture._glTextures[this.CONTEXT_UID].bind();
    }

    return this;
};

WebGLRenderer.prototype.createVao = function ()
{
    return new glCore.VertexArrayObject(this.gl, this.state.attribState);
};

/**
 * Resets the WebGL state so you can render things however you fancy!
 */
WebGLRenderer.prototype.reset = function ()
{
    this.setObjectRenderer(this.emptyRenderer);

    this._activeShader = null;
    this._activeRenderTarget = this.rootRenderTarget;
    this._activeTextureLocation = 999;
    this._activeTexture = null;

    // bind the main frame buffer (the screen);
    this.rootRenderTarget.activate();

    this.state.resetToDefault();

    return this;
};

/**
 * Handles a lost webgl context
 *
 * @private
 */
WebGLRenderer.prototype.handleContextLost = function (event)
{
    event.preventDefault();
};

/**
 * Handles a restored webgl context
 *
 * @private
 */
WebGLRenderer.prototype.handleContextRestored = function ()
{
    this._initContext();
    this.textureManager.removeAll();
};

/**
 * Removes everything from the renderer (event listeners, spritebatch, etc...)
 *
 * @param [removeView=false] {boolean} Removes the Canvas element from the DOM.  https://github.com/pixijs/pixi.js/issues/2233
 */
WebGLRenderer.prototype.destroy = function (removeView)
{
    this.destroyPlugins();

    // remove listeners
    this.view.removeEventListener('webglcontextlost', this.handleContextLost);
    this.view.removeEventListener('webglcontextrestored', this.handleContextRestored);

    this.textureManager.destroy();

    // call base destroy
    SystemRenderer.prototype.destroy.call(this, removeView);

    this.uid = 0;

    // destroy the managers
    this.maskManager.destroy();
    this.stencilManager.destroy();
    this.filterManager.destroy();

    this.maskManager = null;
    this.filterManager = null;
    this.textureManager = null;
    this.currentRenderer = null;

    this.handleContextLost = null;
    this.handleContextRestored = null;

    this._contextOptions = null;
    this.gl.useProgram(null);
    if(this.gl.getExtension('WEBGL_lose_context'))
    {
        this.gl.getExtension('WEBGL_lose_context').loseContext();
    }
    this.gl = null;

    // this = null;
};<|MERGE_RESOLUTION|>--- conflicted
+++ resolved
@@ -235,16 +235,12 @@
         this._activeRenderTarget.clear();
     }
 
-<<<<<<< HEAD
 
     utils.resetDisplayOrder();
-=======
->>>>>>> 28fada5f
     displayObject.renderWebGL(this);
 
     // apply transform..
     this.currentRenderer.flush();
-
     //this.setObjectRenderer(this.emptyRenderer);
 
     this.textureGC.update();
@@ -488,10 +484,10 @@
  */
 WebGLRenderer.prototype.reset = function ()
 {
-    this.setObjectRenderer(this.emptyRenderer);
+    this.currentRenderer.stop();
 
     this._activeShader = null;
-    this._activeRenderTarget = this.rootRenderTarget;
+    this._activeRenderTarget = null;
     this._activeTextureLocation = 999;
     this._activeTexture = null;
 
@@ -499,6 +495,7 @@
     this.rootRenderTarget.activate();
 
     this.state.resetToDefault();
+
 
     return this;
 };
