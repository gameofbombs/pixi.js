--- conflicted
+++ resolved
@@ -47,17 +47,10 @@
         wt = sprite.projectionMatrix2d,
         dx,
         dy,
-<<<<<<< HEAD
-        sourceWidth = texture._frame.width,
-        sourceHeight = texture._frame.height,
-        targetWidth = sourceWidth,
-        targetHeight = sourceHeight;
-=======
         source = texture._frame,
         dest = sprite._frame.inner || sprite._frame,
         width = dest.width,
         height = dest.height;
->>>>>>> 9bfc421f
 
     if (width <= 0 || height <= 0)
     {
@@ -78,28 +71,6 @@
             renderer.context[renderer.smoothProperty] = smoothingEnabled;
         }
 
-<<<<<<< HEAD
-        if (texture.trim) {
-            dx = texture.trim.width/2 + texture.trim.x - sprite.anchor.x * texture.orig.width;
-            dy = texture.trim.height/2 + texture.trim.y - sprite.anchor.y * texture.orig.height;
-        } else {
-            dx = (0.5 - sprite.anchor.x) * texture.orig.width;
-            dy = (0.5 - sprite.anchor.y) * texture.orig.height;
-        }
-        var sizeX = sprite.size._x;
-        if (sizeX) {
-            sizeX /= texture.orig.width;
-            dx *= sizeX;
-            targetWidth *= sizeX;
-        }
-        var sizeY = sprite.size._y;
-        if (sizeY) {
-            sizeY /= texture.orig.height;
-            dy *= sizeY;
-            targetHeight *= sizeY;
-        }
-=======
->>>>>>> 9bfc421f
         if(texture.rotate) {
             wt.copy(canvasRenderWorldTransform);
             wt = canvasRenderWorldTransform;
@@ -115,11 +86,6 @@
             dx = dest.x;
             dy = dest.y;
         }
-<<<<<<< HEAD
-        dx -= targetWidth / 2;
-        dy -= targetHeight / 2;
-=======
->>>>>>> 9bfc421f
         // Allow for pixel rounding
         if (renderer.roundPixels)
         {
@@ -163,17 +129,12 @@
                 sprite.tintedTexture,
                 0,
                 0,
-<<<<<<< HEAD
-                sourceWidth * resolution,
-                sourceHeight * resolution,
-=======
                 source.width * resolution,
                 source.height * resolution,
->>>>>>> 9bfc421f
                 dx * renderer.resolution,
                 dy * renderer.resolution,
-                targetWidth * renderer.resolution,
-                targetHeight * renderer.resolution
+                width * renderer.resolution,
+                height * renderer.resolution
             );
         }
         else
@@ -181,16 +142,6 @@
 
             renderer.context.drawImage(
                 texture.baseTexture.source,
-<<<<<<< HEAD
-                texture._frame.x * resolution,
-                texture._frame.y * resolution,
-                sourceWidth * resolution,
-                sourceHeight * resolution,
-                dx * renderer.resolution,
-                dy * renderer.resolution,
-                targetWidth * renderer.resolution,
-                targetHeight * renderer.resolution
-=======
                 source.x * resolution,
                 source.y * resolution,
                 source.width * resolution,
@@ -199,7 +150,6 @@
                 dy  * renderer.resolution,
                 width * renderer.resolution,
                 height * renderer.resolution
->>>>>>> 9bfc421f
             );
         }
     }
