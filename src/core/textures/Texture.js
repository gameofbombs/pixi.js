var BaseTexture = require('./BaseTexture'),
    VideoBaseTexture = require('./VideoBaseTexture'),
    TextureUvs = require('./TextureUvs'),
    EventEmitter = require('eventemitter3'),
    DoubleRect = require('./DoubleRect'),
    math = require('../math'),
    utils = require('../utils');

/**
 * A texture stores the information that represents an image or part of an image. It cannot be added
 * to the display list directly. Instead use it as the texture for a Sprite. If no frame is provided then the whole image is used.
 *
 * You can directly create a texture from an image and then reuse it multiple times like this :
 *
 * ```js
 * var texture = PIXI.Texture.fromImage('assets/image.png');
 * var sprite1 = new PIXI.Sprite(texture);
 * var sprite2 = new PIXI.Sprite(texture);
 * ```
 *
 * @class
 * @memberof PIXI
 * @param baseTexture {PIXI.BaseTexture} The base texture source to create the texture from
 * @param [frame] {PIXI.Rectangle} The rectangle frame of the texture to show
 * @param [orig] {PIXI.Rectangle} The area of original texture
 * @param [trim] {PIXI.Rectangle} Trimmed rectangle of original texture
 * @param [rotate] {number} indicates how the texture was rotated by texture packer. See {@link PIXI.GroupD8}
 */
function Texture(baseTexture, frame, orig, trim, rotate)
{
    EventEmitter.call(this);

    /**
     * Does this Texture have any frame data assigned to it?
     *
     * @member {boolean}
     */
    this.noFrame = false;

    if (!frame)
    {
        this.noFrame = true;
        frame = new math.Rectangle(0, 0, 1, 1);
    }

    if (baseTexture instanceof Texture)
    {
        baseTexture = baseTexture.baseTexture;
    }

    /**
     * The base texture that this texture uses.
     *
     * @member {PIXI.BaseTexture}
     */
    this.baseTexture = baseTexture;

    /**
     * This is the area of the BaseTexture image to actually copy to the Canvas / WebGL when rendering,
     * irrespective of the actual frame size or placement (which can be influenced by trimmed texture atlases)
     *
     * @member {PIXI.Rectangle}
     */
    this._frame = frame;

    /**
     * This will let the renderer know if the texture is valid. If it's not then it cannot be rendered.
     *
     * @member {boolean}
     */
    this.valid = false;

    /**
     * This will let a renderer know that a texture has been updated (used mainly for webGL uv updates)
     *
     * @member {boolean}
     */
    this.requiresUpdate = false;

    /**
     * The WebGL UV data cache.
     *
     * @member {PIXI.TextureUvs}
     * @private
     */
    this._uvs = null;

    /**
     * This is the area of original texture, trimmed part is orig.inner
     *
     * @member {PIXI.DoubleRect}
     * @private
     */
    this._orig = new DoubleRect(orig || frame, trim);

    this._rotate = +(rotate || 0);

    if (rotate === true) {
        // this is old texturepacker legacy, some games/libraries are passing "true" for rotated textures
        this._rotate = 2;
    } else {
        if (this._rotate % 2 !== 0) {
            throw 'attempt to use diamond-shaped UVs. If you are sure, set rotation manually';
        }
    }

    if (baseTexture.hasLoaded)
    {
        if (this.noFrame)
        {
            frame = new math.Rectangle(0, 0, baseTexture.width, baseTexture.height);

            // if there is no frame we should monitor for any base texture changes..
            baseTexture.on('update', this.onBaseTextureUpdated, this);
        }
        this.frame = frame;
    }
    else
    {
        baseTexture.once('loaded', this.onBaseTextureLoaded, this);
    }

    /**
     * Fired when the texture is updated. This happens if the frame or the baseTexture is updated.
     *
     * @event update
     * @memberof PIXI.Texture#
     * @protected
     */
}

Texture.prototype = Object.create(EventEmitter.prototype);
Texture.prototype.constructor = Texture;
module.exports = Texture;

Object.defineProperties(Texture.prototype, {
    /**
     * The frame specifies the region of the base texture that this texture uses.
     *
     * @member {PIXI.Rectangle}
     * @memberof PIXI.Texture#
     */
    frame: {
        get: function ()
        {
            return this._frame;
        },
        set: function (frame)
        {
            this._frame = frame;

            this.noFrame = false;

            if (frame.x + frame.width > this.baseTexture.width || frame.y + frame.height > this.baseTexture.height)
            {
                throw new Error('Texture Error: frame does not fit inside the base Texture dimensions ' + this);
            }

            //this.valid = frame && frame.width && frame.height && this.baseTexture.source && this.baseTexture.hasLoaded;
            this.valid = frame && frame.width && frame.height && this.baseTexture.hasLoaded;

            if (!this._orig.inner)
            {
                this._orig.copy(frame);
            }

            if (this.valid)
            {
                this._updateUvs();
            }
        }
    },

    /**
     * This is the area of original texture, before it was put in atlas
     *
     * @member {PIXI.Rectangle}
     * @memberof PIXI.Texture#
     * @private
     */
    orig: {
        get: function() {
            return this._orig;
        },
        set: function(value) {
            this._orig.copy(value);
        }
    },

    /**
     * This is the trimmed area of original texture, before it was put in atlas
     *
     * @member {PIXI.Rectangle}
     * @memberof PIXI.Texture#
     */
    trim: {
        get: function() {
            return this._orig.inner;
        },
        set: function(value) {
            this._orig.inner = value;
        }
    },

    /**
     * Indicates whether the texture is rotated inside the atlas
     * set to 2 to compensate for texture packer rotation
     * set to 6 to compensate for spine packer rotation
     * can be used to rotate or mirror sprites
     * See {@link PIXI.GroupD8} for explanation
     *
     * @member {number}
     */
    rotate: {
        get: function ()
        {
            return this._rotate;
        },
        set: function (rotate)
        {
            this._rotate = rotate;
            if (this.valid)
            {
                this._updateUvs();
            }
        }
    },

    /**
     * The width of the Texture in pixels.
     *
     * @member {number}
     */
    width: {
        get: function() {
            return this._orig.width;
        }
    },

    /**
     * The height of the Texture in pixels.
     *
     * @member {number}
     */
    height: {
        get: function() {
            return this._orig.height;
        }
    }
});

/**
 * Updates this texture on the gpu.
 *
 */
Texture.prototype.update = function ()
{
    this.baseTexture.update();
};

/**
 * Called when the base texture is loaded
 *
 * @private
 */
Texture.prototype.onBaseTextureLoaded = function (baseTexture)
{
    // TODO this code looks confusing.. boo to abusing getters and setterss!
    if (this.noFrame)
    {
        this.frame = new math.Rectangle(0, 0, baseTexture.width, baseTexture.height);
    }
    else
    {
        this.frame = this._frame;
    }

    this.baseTexture.on('update', this.onBaseTextureUpdated, this);
    this.emit('update', this);
};

/**
 * Called when the base texture is updated
 *
 * @private
 */
Texture.prototype.onBaseTextureUpdated = function (baseTexture)
{
    this._frame.width = baseTexture.width;
    this._frame.height = baseTexture.height;

    this.emit('update', this);
};

/**
 * Destroys this texture
 *
 * @param [destroyBase=false] {boolean} Whether to destroy the base texture as well
 */
Texture.prototype.destroy = function (destroyBase)
{
    if (this.baseTexture)
    {
        if (destroyBase)
        {
            this.baseTexture.destroy();
        }

        this.baseTexture.off('update', this.onBaseTextureUpdated, this);
        this.baseTexture.off('loaded', this.onBaseTextureLoaded, this);

        this.baseTexture = null;
    }

    this._frame = null;
    this._uvs = null;
    this.trim = null;
    this.orig = null;

    this.valid = false;

    this.off('dispose', this.dispose, this);
    this.off('update', this.update, this);
};

/**
 * Creates a new texture object that acts the same as this one.
 *
 * @return {PIXI.Texture}
 */
Texture.prototype.clone = function ()
{
    return new Texture(this.baseTexture, this.frame, this.orig, this.trim, this.rotate);
};

/**
 * Updates the internal WebGL UV cache.
 *
 * @private
 */
Texture.prototype._updateUvs = function ()
{
    if (!this._uvs)
    {
        this._uvs = new TextureUvs();
    }

    this._uvs.set(this._frame, this.baseTexture, this.rotate);
};

/**
 * Helper function that creates a Texture object from the given image url.
 * If the image is not in the texture cache it will be  created and loaded.
 *
 * @static
 * @param imageUrl {string} The image url of the texture
 * @param crossorigin {boolean} Whether requests should be treated as crossorigin
 * @param scaleMode {number} See {@link PIXI.SCALE_MODES} for possible values
 * @return {PIXI.Texture} The newly created texture
 */
Texture.fromImage = function (imageUrl, crossorigin, scaleMode)
{
    var texture = utils.TextureCache[imageUrl];

    if (!texture)
    {
        texture = new Texture(BaseTexture.fromImage(imageUrl, crossorigin, scaleMode));
        utils.TextureCache[imageUrl] = texture;
    }

    return texture;
};

/**
 * Helper function that creates a sprite that will contain a texture from the TextureCache based on the frameId
 * The frame ids are created when a Texture packer file has been loaded
 *
 * @static
 * @param frameId {string} The frame Id of the texture in the cache
 * @return {PIXI.Texture} The newly created texture
 */
Texture.fromFrame = function (frameId)
{
    var texture = utils.TextureCache[frameId];

    if (!texture)
    {
        throw new Error('The frameId "' + frameId + '" does not exist in the texture cache');
    }

    return texture;
};

/**
 * Helper function that creates a new Texture based on the given canvas element.
 *
 * @static
 * @param canvas {Canvas} The canvas element source of the texture
 * @param scaleMode {number} See {@link PIXI.SCALE_MODES} for possible values
 * @return {PIXI.Texture}
 */
Texture.fromCanvas = function (canvas, scaleMode)
{
    return new Texture(BaseTexture.fromCanvas(canvas, scaleMode));
};

/**
 * Helper function that creates a new Texture based on the given video element.
 *
 * @static
 * @param video {HTMLVideoElement}
 * @param scaleMode {number} See {@link PIXI.SCALE_MODES} for possible values
 * @return {PIXI.Texture} A Texture
 */
Texture.fromVideo = function (video, scaleMode)
{
    if (typeof video === 'string')
    {
        return Texture.fromVideoUrl(video, scaleMode);
    }
    else
    {
        return new Texture(VideoBaseTexture.fromVideo(video, scaleMode));
    }
};

/**
 * Helper function that creates a new Texture based on the video url.
 *
 * @static
 * @param videoUrl {string}
 * @param scaleMode {number} See {@link PIXI.SCALE_MODES} for possible values
 * @return {PIXI.Texture} A Texture
 */
Texture.fromVideoUrl = function (videoUrl, scaleMode)
{
    return new Texture(VideoBaseTexture.fromUrl(videoUrl, scaleMode));
};

/**
 * Helper function that creates a new Texture based on the source you provide.
 * The soucre can be - frame id, image url, video url, canvae element, video element, base texture
 *
 * @static
 * @param source {}
 * @return {PIXI.Texture} A Texture
 */
Texture.from = function (source)
{
    //TODO auto detect cross origin..
    //TODO pass in scale mode?
    if(typeof source === 'string')
    {
        var texture = utils.TextureCache[source];

        if (!texture)
        {
            // check if its a video..
            var isVideo = source.match(/\.(mp4|webm|ogg|h264|avi|mov)$/) !== null;
            if(isVideo)
            {
                return Texture.fromVideoUrl(source);
            }

            return Texture.fromImage(source);
        }

        return texture;
    }
    else if(source instanceof HTMLCanvasElement)
    {
        return Texture.fromCanvas(source);
    }
    else if(source instanceof HTMLVideoElement)
    {
        return Texture.fromVideo(source);
    }
    else if(source instanceof BaseTexture)
    {
        return new Texture(BaseTexture);
    }
};


/**
 * Adds a texture to the global utils.TextureCache. This cache is shared across the whole PIXI object.
 *
 * @static
 * @param texture {PIXI.Texture} The Texture to add to the cache.
 * @param id {string} The id that the texture will be stored against.
 */
Texture.addTextureToCache = function (texture, id)
{
    utils.TextureCache[id] = texture;
};

/**
 * Remove a texture from the global utils.TextureCache.
 *
 * @static
 * @param id {string} The id of the texture to be removed
 * @return {PIXI.Texture} The texture that was removed
 */
Texture.removeTextureFromCache = function (id)
{
    var texture = utils.TextureCache[id];

    delete utils.TextureCache[id];
    delete utils.BaseTextureCache[id];

    return texture;
};

/**
 * An empty texture, used often to not have to create multiple empty textures.
 * Can not be destroyed.
 *
 * @static
 * @constant
 */
Texture.EMPTY = new Texture(new BaseTexture());
<<<<<<< HEAD
Texture.EMPTY.destroy = function() {}
Texture.EMPTY.on = function() {};
Texture.EMPTY.once = function() {};
Texture.EMPTY.emit = function() {};
=======
Texture.EMPTY.destroy = function() {};
>>>>>>> 9bfc421f
<|MERGE_RESOLUTION|>--- conflicted
+++ resolved
@@ -519,11 +519,7 @@
  * @constant
  */
 Texture.EMPTY = new Texture(new BaseTexture());
-<<<<<<< HEAD
-Texture.EMPTY.destroy = function() {}
+Texture.EMPTY.destroy = function() {};
 Texture.EMPTY.on = function() {};
 Texture.EMPTY.once = function() {};
 Texture.EMPTY.emit = function() {};
-=======
-Texture.EMPTY.destroy = function() {};
->>>>>>> 9bfc421f
