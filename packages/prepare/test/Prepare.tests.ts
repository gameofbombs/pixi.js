--- conflicted
+++ resolved
@@ -5,12 +5,6 @@
 
 describe('Prepare', () =>
 {
-<<<<<<< HEAD
-=======
-    beforeAll(() => extensions.add(BatchRenderer));
-    afterAll(() => extensions.remove(BatchRenderer));
-
->>>>>>> d733e306
     it('should upload graphics vao and textures', () =>
     {
         const renderer = new Renderer({ width: 1, height: 1 });
