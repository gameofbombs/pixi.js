{
  "name": "@pixi/compressed-textures",
  "version": "6.5.3",
  "description": "Loaders for compressed texture file formats",
  "keywords": [
    "pixi.js",
    "pixi",
    "loaders",
    "ktx",
    "dds",
    "compressed-textures"
  ],
  "author": "Shukant Pal <shukantpal@outlook.com>",
  "homepage": "https://github.com/pixijs/pixi.js#readme",
  "license": "MIT",
  "main": "dist/cjs/compressed-textures.js",
  "module": "dist/esm/compressed-textures.mjs",
  "types": "index.d.ts",
  "exports": {
    ".": {
      "import": {
        "types": "./index.d.ts",
        "default": "./dist/esm/compressed-textures.mjs"
      },
      "require": {
        "types": "./index.d.ts",
        "default": "./dist/cjs/compressed-textures.js"
      }
    }
  },
  "publishConfig": {
    "access": "public"
  },
  "files": [
    "dist",
    "*.d.ts"
  ],
  "repository": {
    "type": "git",
    "url": "git+https://github.com/pixijs/pixi.js.git"
  },
  "scripts": {
    "test": "echo \"Error: run tests from root\" && exit 1"
  },
  "sideEffects": true,
  "bugs": {
    "url": "https://github.com/pixijs/pixi.js/issues"
  },
<<<<<<< HEAD
  "pixiRequirements": [
    "@pixi/assets",
    "@pixi/core"
  ]
=======
  "peerDependencies": {
    "@pixi/constants": "6.5.3",
    "@pixi/core": "6.5.3",
    "@pixi/loaders": "6.5.3",
    "@pixi/settings": "6.5.3",
    "@pixi/utils": "6.5.3"
  }
>>>>>>> 28e6b284
}<|MERGE_RESOLUTION|>--- conflicted
+++ resolved
@@ -46,18 +46,8 @@
   "bugs": {
     "url": "https://github.com/pixijs/pixi.js/issues"
   },
-<<<<<<< HEAD
   "pixiRequirements": [
     "@pixi/assets",
     "@pixi/core"
   ]
-=======
-  "peerDependencies": {
-    "@pixi/constants": "6.5.3",
-    "@pixi/core": "6.5.3",
-    "@pixi/loaders": "6.5.3",
-    "@pixi/settings": "6.5.3",
-    "@pixi/utils": "6.5.3"
-  }
->>>>>>> 28e6b284
 }